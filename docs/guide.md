<!--
This markdown file contains code examples which can be compiled using tut. Switch to `project docs`, then do `tut`. Output is produced in `docs/`.
-->

# FS2: The Official Guide

This is the official FS2 guide. It gives an overview of the library and its features and it's kept up to date with the code. If you spot a problem with this guide, a nonworking example, or simply have some suggested improvments, open a pull request! It's very much a WIP.

### Table of contents

* [Overview](#overview)
* [Building streams](#building-streams)
* [Chunking](#chunking)
* [Basic stream operations](#basic-stream-operations)
* [Error handling](#error-handling)
* [Resource acquisition](#resource-acquisition)
* [Exercises (stream building)](#exercises)
* [Statefully transforming streams](#statefully-transforming-streams)
* [Exercises (stream transforming)](#exercises-1)
* [Concurrency](#concurrency)
* [Exercises (concurrency)](#exercises-2)
* [Talking to the external world](#talking-to-the-external-world)
* [Learning more](#learning-more)
* [Appendix: Sane subtyping with better error messages](#a1)
* [Appendix: How interruption of streams works](#a2)

_Unless otherwise noted, the type `Stream` mentioned in this document refers to the type `fs2.Stream` and NOT `scala.collection.immutable.Stream`._

### Overview

The FS2 library has two major capabilites:

* The ability to _build_ arbitrarily complex streams, possibly with embedded effects.
* The ability to _transform_ one or more streams using a small but powerful set of operations

We'll consider each of these in this guide.

### Building streams

A `Stream[F,O]` (formerly `Process`) represents a discrete stream of `O` values which may request evaluation of `F` effects. We'll call `F` the _effect type_ and `O` the _output type_. Let's look at some examples:

```scala
scala> import fs2.Stream
import fs2.Stream

scala> val s0 = Stream.empty
s0: fs2.Stream[Nothing,Nothing] = Segment(Emit(Chunk()))

scala> val s1 = Stream.emit(1)
s1: fs2.Stream[Nothing,Int] = Segment(Emit(Chunk(1)))

scala> val s1a = Stream(1,2,3) // variadic
s1a: fs2.Stream[Nothing,Int] = Segment(Emit(Chunk(1, 2, 3)))

scala> val s1b = Stream.emits(List(1,2,3)) // accepts any Seq
s1b: fs2.Stream[Nothing,Int] = Segment(Emit(Chunk(1, 2, 3)))
```

The `s1` stream has the type `Stream[Nothing,Int]`. It's output type is of course `Int`, and its effect type is `Nothing`, which means it does not require evaluation of any effects to produce its output. Streams that don't use any effects are sometimes called _pure_ streams. You can convert a pure stream to a `List` or `Vector` using:

```scala
scala> s1.toList
res0: List[Int] = List(1)

scala> s1.toVector
res1: Vector[Int] = Vector(1)
```

Streams have lots of handy 'list-like' functions. Here's a very small sample:

```scala
scala> (Stream(1,2,3) ++ Stream(4,5)).toList
res2: List[Int] = List(1, 2, 3, 4, 5)

scala> Stream(1,2,3).map(_ + 1).toList
res3: List[Int] = List(2, 3, 4)

scala> Stream(1,2,3).filter(_ % 2 != 0).toList
res4: List[Int] = List(1, 3)

scala> Stream(1,2,3).fold(0)(_ + _).toList
res5: List[Int] = List(6)

scala> Stream(None,Some(2),Some(3)).collect { case Some(i) => i }.toList
res6: List[Int] = List(2, 3)

scala> Stream.range(0,5).intersperse(42).toList
res7: List[Int] = List(0, 42, 1, 42, 2, 42, 3, 42, 4)

scala> Stream(1,2,3).flatMap(i => Stream(i,i)).toList
res8: List[Int] = List(1, 1, 2, 2, 3, 3)

scala> Stream(1,2,3).repeat.take(9).toList
res9: List[Int] = List(1, 2, 3, 1, 2, 3, 1, 2, 3)
```

Of these, only `flatMap` and `++` are primitive, the rest are built using combinations of various other primitives. We'll take a look at how that works shortly.

So far, we've just looked at pure streams. FS2 streams can also include evaluation of effects:

```scala
import fs2.Task
// import fs2.Task

val eff = Stream.eval(Task.delay { println("TASK BEING RUN!!"); 1 + 1 })
// eff: fs2.Stream[fs2.Task,Int] = attemptEval(Task).flatMap(<function1>)
```

<<<<<<< HEAD
[`Task`](../core/shared/src/main/scala/fs2/Task.scala) is an effect type we'll see a lot in these examples. Creating a `Task` has no side effects, and `Stream.eval` doesn't do anything at the time of creation, it's just a description of what needs to happen when the stream is eventually interpreted. Notice the type of `eff` is now `Stream[Task,Int]`.
=======
[`Task`](../core/shared/src/main/scala/fs2/task.scala) is an effect type we'll see a lot in these examples. Creating a `Task` has no side effects, and `Stream.eval` doesn't do anything at the time of creation, it's just a description of what needs to happen when the stream is eventually interpreted. Notice the type of `eff` is now `Stream[Task,Int]`.
>>>>>>> c09a1709

The `eval` function works for any effect type, not just `Task`. FS2 does not care what effect type you use for your streams. You may use the included [`Task` type][Task] for effects or bring your own, just by implementing a few interfaces for your effect type ([`Catchable`][Catchable] and optionally [`Effect`][Effect] or [`Async`][Async] if you wish to use various concurrent operations discussed later). Here's the signature of `eval`:

```Scala
def eval[F[_],A](f: F[A]): Stream[F,A]
```

<<<<<<< HEAD
[Task]: ../core/shared/src/main/scala/fs2/Task.scala
=======
[Task]: ../core/shared/src/main/scala/fs2/task.scala
>>>>>>> c09a1709
[Catchable]: ../core/shared/src/main/scala/fs2/util/Catchable.scala
[Effect]: ../core/shared/src/main/scala/fs2/util/Effect.scala
[Async]: ../core/shared/src/main/scala/fs2/util/Async.scala

`eval` produces a stream that evaluates the given effect, then emits the result (notice that `F` is unconstrained). Any `Stream` formed using `eval` is called 'effectful' and can't be run using `toList` or `toVector`. If we try we'll get a compile error:

```scala
scala> eff.toList
<console>:16: error: value toList is not a member of fs2.Stream[fs2.Task,Int]
       eff.toList
           ^
```

Here's a complete example of running an effectful stream. We'll explain this in a minute:

```scala
scala> eff.runLog.unsafeRun()
TASK BEING RUN!!
res11: Vector[Int] = Vector(2)
```

The first `.runLog` is one of several methods available to 'run' (or perhaps 'compile') the stream to a single effect:

```scala
val eff = Stream.eval(Task.delay { println("TASK BEING RUN!!"); 1 + 1 })
// eff: fs2.Stream[fs2.Task,Int] = attemptEval(Task).flatMap(<function1>)

val ra = eff.runLog // gather all output into a Vector
// ra: fs2.Task[Vector[Int]] = Task

val rb = eff.run // purely for effects
// rb: fs2.Task[Unit] = Task

val rc = eff.runFold(0)(_ + _) // run and accumulate some result
// rc: fs2.Task[Int] = Task
```

Notice these all return a `Task` of some sort, but this process of compilation doesn't actually _perform_ any of the effects (nothing gets printed).

If we want to run these for their effects 'at the end of the universe', we can use one of the `unsafe*` methods on `Task` (if you are bringing your own effect type, how you run your effects may of course differ):

```scala
scala> ra.unsafeRun()
TASK BEING RUN!!
res12: Vector[Int] = Vector(2)

scala> rb.unsafeRun()
TASK BEING RUN!!

scala> rc.unsafeRun()
TASK BEING RUN!!
res14: Int = 2

scala> rc.unsafeRun()
TASK BEING RUN!!
res15: Int = 2
```

Here we finally see the tasks being executed. As is shown with `rc`, rerunning a task executes the entire computation again; nothing is cached for you automatically.

_Note:_ The various `run*` functions aren't specialized to `Task` and work for any `F[_]` with an implicit `Catchable[F]`---FS2 needs to know how to catch errors that occur during evaluation of `F` effects.

### Chunking

FS2 streams are chunked internally for performance. You can construct an individual stream chunk using `Stream.chunk`, which accepts an `fs2.Chunk` and lots of functions in the library are chunk-aware and/or try to preserve 'chunkiness' when possible:

```scala
scala> import fs2.Chunk
import fs2.Chunk

scala> val s1c = Stream.chunk(Chunk.doubles(Array(1.0, 2.0, 3.0)))
s1c: fs2.Stream[Nothing,Double] = Segment(Emit(Chunk(1.0, 2.0, 3.0)))

scala> s1c.mapChunks {
     |   case ds : Chunk.Doubles => /* do things unboxed */ ds
     |   case ds => ds.map(_ + 1)
     | }
res16: fs2.Stream[Nothing,Double] = Segment(Emit(Chunk(1.0, 2.0, 3.0))).mapChunks(<function1>)
```

_Note:_ The `mapChunks` function is another library primitive. It's used to implement `map` and `filter`.

### Basic stream operations

Streams have a small but powerful set of operations, some of which we've seen already. The key operations are `++`, `map`, `flatMap`, `onError`, and `bracket`:

```scala
scala> val appendEx1 = Stream(1,2,3) ++ Stream.emit(42)
appendEx1: fs2.Stream[Nothing,Int] = append(Segment(Emit(Chunk(1, 2, 3))), Segment(Emit(Chunk(()))).flatMap(<function1>))

scala> val appendEx2 = Stream(1,2,3) ++ Stream.eval(Task.now(4))
appendEx2: fs2.Stream[fs2.Task,Int] = append(Segment(Emit(Chunk(1, 2, 3))), Segment(Emit(Chunk(()))).flatMap(<function1>))

scala> appendEx1.toVector
res17: Vector[Int] = Vector(1, 2, 3, 42)

scala> appendEx2.runLog.unsafeRun()
res18: Vector[Int] = Vector(1, 2, 3, 4)

scala> appendEx1.map(_ + 1).toList
res19: List[Int] = List(2, 3, 4, 43)
```

The `flatMap` operation is the same idea as lists - it maps, then concatenates:

```scala
scala> appendEx1.flatMap(i => Stream.emits(List(i,i))).toList
res20: List[Int] = List(1, 1, 2, 2, 3, 3, 42, 42)
```

Regardless of how a `Stream` is built up, each operation takes constant time. So `s ++ s2` takes constant time, regardless of whether `s` is `Stream.emit(1)` or it's a huge stream with millions of elements and lots of embedded effects. Likewise with `s.flatMap(f)` and `onError`, which we'll see in a minute. The runtime of these operations do not depend on the structure of `s`.

### Error handling

A stream can raise errors, either explicitly, using `Stream.fail`, or implicitly via an exception in pure code or inside an effect passed to `eval`:

```scala
scala> val err = Stream.fail(new Exception("oh noes!"))
err: fs2.Stream[Nothing,Nothing] = Segment(Fail(java.lang.Exception: oh noes!))

scala> val err2 = Stream(1,2,3) ++ (throw new Exception("!@#$"))
err2: fs2.Stream[Nothing,Int] = append(Segment(Emit(Chunk(1, 2, 3))), Segment(Emit(Chunk(()))).flatMap(<function1>))

scala> val err3 = Stream.eval(Task.delay(throw new Exception("error in effect!!!")))
err3: fs2.Stream[fs2.Task,Nothing] = attemptEval(Task).flatMap(<function1>)
```

All these fail when running:

```scala
scala> try err.toList catch { case e: Exception => println(e) }
java.lang.Exception: oh noes!
res21: Any = ()
```

```scala
scala> try err2.toList catch { case e: Exception => println(e) }
java.lang.Exception: !@#$
res22: Any = ()
```

```scala
scala> try err3.run.unsafeRun() catch { case e: Exception => println(e) }
java.lang.Exception: error in effect!!!
```

The `onError` method lets us catch any of these errors:

```scala
scala> err.onError { e => Stream.emit(e.getMessage) }.toList
res24: List[String] = List(oh noes!)
```

_Note: Don't use `onError` for doing resource cleanup; use `bracket` as discussed in the next section. Also see [this section of the appendix](#a2) for more details._

### Resource acquisition

If you have to acquire a resource and want to guarantee that some cleanup action is run if the resource is acquired, use the `bracket` function:

```scala
scala> val count = new java.util.concurrent.atomic.AtomicLong(0)
count: java.util.concurrent.atomic.AtomicLong = 0

scala> val acquire = Task.delay { println("incremented: " + count.incrementAndGet); () }
acquire: fs2.Task[Unit] = Task

scala> val release = Task.delay { println("decremented: " + count.decrementAndGet); () }
release: fs2.Task[Unit] = Task
```

```scala
scala> Stream.bracket(acquire)(_ => Stream(1,2,3) ++ err, _ => release).run.unsafeRun()
incremented: 1
decremented: 0
java.lang.Exception: oh noes!
  ... 818 elided
```

The inner stream fails, but notice the `release` action is still run:

```scala
scala> count.get
res26: Long = 0
```

No matter how you transform an FS2 `Stream` or where any errors occur, the library guarantees that if the resource is acquired via a `bracket`, the release action associated with that `bracket` will be run. Here's the signature of `bracket`:

```Scala
def bracket[F[_],R,O](acquire: F[R])(use: R => Stream[F,O], release: R => F[Unit]): Stream[F,O]
```

FS2 guarantees _once and only once_ semantics for resource cleanup actions introduced by the `Stream.bracket` function.

<<<<<<< HEAD
=======
For the full set of operations primitive operations on `Stream`, see the [`Streams` trait](../core/shared/src/main/scala/fs2/Streams.scala), which the [`Stream` companion object](../core/shared/src/main/scala/fs2/Stream.scala) implements. There are only 11 primitive operations, and we've already seen most of them above! Note that for clarity, the primitives in `Streams` are defined in a `trait` as standalone functions, but for convenience these same functions are exposed with infix syntax on the `Stream` type. So `Stream.onError(s)(h)` may be invoked as `s.onError(h)`, and so on.

>>>>>>> c09a1709
### Exercises

Implement `repeat`, which repeats a stream indefinitely, `drain`, which strips all output from a stream, `eval_`, which runs an effect and ignores its output, and `attempt`, which catches any errors produced by a stream:

```scala
scala> Stream(1,0).repeat.take(6).toList
res27: List[Int] = List(1, 0, 1, 0, 1, 0)

scala> Stream(1,2,3).drain.toList
res28: List[Nothing] = List()

scala> Stream.eval_(Task.delay(println("!!"))).runLog.unsafeRun()
!!
res29: Vector[Nothing] = Vector()

scala> (Stream(1,2) ++ (throw new Exception("nooo!!!"))).attempt.toList
res30: List[fs2.util.Attempt[Int]] = List(Right(1), Right(2), Left(java.lang.Exception: nooo!!!))
```

### Statefully transforming streams

We often wish to statefully transform one or more streams in some way, possibly evaluating effects as we do so. As a running example, consider taking just the first 5 elements of a `s: Stream[Task,Int]`. To produce a `Stream[Task,Int]` which takes just the first 5 elements of `s`, we need to repeatedly await (or pull) values from `s`, keeping track of the number of values seen so far and stopping as soon as we hit 5 elements. In more complex scenarios, we may want to evaluate additional effects as we pull from one or more streams.

Regardless of how complex the job, the `fs2.Pull` and `fs2.Handle` types can usually express it. `Handle[F,I]` represents a 'currently open' `Stream[F,I]`. We obtain one using `Stream.open`, or the method on `Stream`, `s.open`, which returns the `Handle` inside an effect type called `Pull`:

```Scala
// in fs2.Stream object
def open[F[_],I](s: Stream[F,I]): Pull[F,Nothing,Handle[F,I]]
```

The `trait Pull[+F[_],+O,+R]` represents a program that may pull values from one or more `Handle` values, write _output_ of type `O`, and return a _result_ of type `R`. It forms a monad in `R` and comes equipped with lots of other useful operations. See the [`Pulls` trait](../core/shared/src/main/scala/fs2/Pulls.scala) for the full set of primitive operations on `Pull`.

Let's look at the core operation for implementing `take`. It's just a recursive function:

```scala
object Pull_ {
  import fs2._

  def take[F[_],O](n: Int)(h: Handle[F,O]): Pull[F,O,Nothing] =
    for {
      (chunk, h) <- if (n <= 0) Pull.done else Pull.awaitLimit(n)(h)
      tl <- Pull.output(chunk) >> take(n - chunk.size)(h)
    } yield tl
}
// defined object Pull_

Stream(1,2,3,4).pure.pull(Pull_.take(2)).toList
// res31: List[Int] = List(1, 2)
```

Let's break it down line by line:

```Scala
(chunk, h) <- if (n <= 0) Pull.done else Pull.awaitLimit(n)(h)
```

There's a lot going on in this one line:

* If `n <= 0`, we're done, and stop pulling.
* Otherwise we have more values to `take`, so we `Pull.awaitLimit(n)(h)`, which returns a `(Chunk[A],Handle[F,I])` (again, inside of the `Pull` effect).
* The `Pull.awaitLimit(n)(h)` reads from the handle but gives us a `Chunk[O]` with _no more than_ `n` elements. (We can also `h.await1` to read just a single element, `h.await` to read a single `Chunk` of however many are available, `Pull.awaitN(n)(h)` to obtain a `List[Chunk[A]]` totaling exactly `n` elements, and even `h.awaitAsync` and various other _asynchronous_ awaiting functions which we'll discuss in the [Concurrency](#concurrency) section.)
* Using the pattern `(chunk, h)`, we destructure this step to its `chunk: Chunk[O]` and its `h: Handle[F,O]`. This shadows the outer `h`, which is fine here since it isn't relevant anymore. (Note: nothing stops us from keeping the old `h` around and awaiting from it again if we like, though this isn't usually what we want since it will repeat all the effects of that await.)

Moving on, the `Pull.output(chunk)` writes the chunk we just read to the _output_ of the `Pull`. This binds the `O` type in our `Pull[F,O,R]` we are constructing:

```Scala
// in fs2.Pull object
def output[O](c: Chunk[O]): Pull[Nothing,O,Unit]
```

It returns a result of `Unit`, which we generally don't care about. The `p >> p2` operator is equivalent to `p flatMap { _ => p2 }`; it just runs `p` for its effects but ignores its result.

So this line is writing the chunk we read, ignoring the `Unit` result, then recusively calling `take` with the new `Handle`, `h`:

```Scala
      ...
      tl <- Pull.output(chunk) >> take(n - chunk.size)(h)
    } yield tl
```

For the recursive call, we update the state, subtracting the `chunk.size` elements we've seen. Easy!

To actually use a `Pull` to transform a `Stream`, we have to `close` it:

```scala
scala> val s2 = Stream(1,2,3,4).pure.pull(Pull_.take(2))
s2: fs2.Stream[fs2.Pure,Int] = evalScope(Scope(Bind(Eval(Snapshot),<function1>))).flatMap(<function1>)

scala> s2.toList
res32: List[Int] = List(1, 2)

scala> val s3 = Stream.pure(1,2,3,4).pull(Pull_.take(2)) // alternately
s3: fs2.Stream[fs2.Pure,Int] = evalScope(Scope(Bind(Eval(Snapshot),<function1>))).flatMap(<function1>)

scala> s3.toList
res33: List[Int] = List(1, 2)
```

_Note:_ The `.pure` converts a `Stream[Nothing,A]` to a `Stream[Pure,A]`. Scala will not infer `Nothing` for a type parameter, so using `Pure` as the effect provides better type inference in some cases.

The `pull` method on `Stream` just calls `open` then `close`. We could express the above as:

```scala
scala> Stream(1,2,3,4).pure.open.flatMap { Pull_.take(2) }.close
res34: fs2.Stream[[x]fs2.Pure[x],Int] = evalScope(Scope(Bind(Eval(Snapshot),<function1>))).flatMap(<function1>)
```

FS2 takes care to guarantee that any resources allocated by the `Pull` are released when the `close` completes. Note again that _nothing happens_ when we call `.close` on a `Pull`, it is merely establishing a scope in which all resource allocations are tracked so that they may be appropriately freed.

<<<<<<< HEAD
There are lots of useful transformation functions in [`pipe`](../core/shared/src/scala/main/fs2/pipe.scala) and [`pipe2`](../core/shared/src/main/fs2/pipe2.scala) built using the `Pull` type, for example:
=======
There are lots of useful transformation functions in [`pipe`](../core/shared/src/main/scala/fs2/pipe.scala) and [`pipe2`](../core/shared/src/main/scala/fs2/pipe2.scala) built using the `Pull` type, for example:
>>>>>>> c09a1709

```scala
import fs2.{pipe, pipe2}
// import fs2.{pipe, pipe2}

val s = Stream.pure(1,2,3,4,5) // alternately Stream(...).pure
// s: fs2.Stream[fs2.Pure,Int] = Segment(Emit(Chunk(1, 2, 3, 4, 5)))

// all equivalent
pipe.take(2)(s).toList
// res36: List[Int] = List(1, 2)

s.through(pipe.take(2)).toList
// res37: List[Int] = List(1, 2)

s.take(2).toList
// res38: List[Int] = List(1, 2)

val ns = Stream.range(10,100,by=10)
// ns: fs2.Stream[Nothing,Int] = Segment(Emit(Chunk(()))).flatMap(<function1>)

// all equivalent
s.through2(ns)(pipe2.zip).toList
// res40: List[(Int, Int)] = List((1,10), (2,20), (3,30), (4,40), (5,50))

pipe2.zip(s, ns).toList
// res41: List[(Int, Int)] = List((1,10), (2,20), (3,30), (4,40), (5,50))

s.zip(ns).toList
// res42: List[(Int, Int)] = List((1,10), (2,20), (3,30), (4,40), (5,50))
```

### Exercises

Try implementing `takeWhile`, `intersperse`, and `scan`:

```scala
scala> Stream.range(0,100).takeWhile(_ < 7).toList
res43: List[Int] = List(0, 1, 2, 3, 4, 5, 6)

scala> Stream("Alice","Bob","Carol").intersperse("|").toList
res44: List[String] = List(Alice, |, Bob, |, Carol)

scala> Stream.range(1,10).scan(0)(_ + _).toList // running sum
res45: List[Int] = List(0, 1, 3, 6, 10, 15, 21, 28, 36, 45)
```

### Concurrency

FS2 comes with lots of concurrent operations. The `merge` function runs two streams concurrently, combining their outputs. It halts when both inputs have halted:

```scala
scala> Stream(1,2,3).merge(Stream.eval(Task.delay { Thread.sleep(200); 4 })).runLog.unsafeRun()
<console>:17: error: No implicit `Async[fs2.Task]` found.
Note that the implicit `Async[fs2.Task]` requires an implicit `fs2.Strategy` in scope.
       Stream(1,2,3).merge(Stream.eval(Task.delay { Thread.sleep(200); 4 })).runLog.unsafeRun()
                          ^
```

Oop, we need an `fs2.Strategy` in implicit scope in order to get an `Async[Task]`. Let's add that:

```scala
scala> implicit val S = fs2.Strategy.fromFixedDaemonPool(8, threadName = "worker")
S: fs2.Strategy = Strategy

scala> Stream(1,2,3).merge(Stream.eval(Task.delay { Thread.sleep(200); 4 })).runLog.unsafeRun()
res47: Vector[Int] = Vector(1, 2, 3, 4)
```

The `merge` function is defined in [`pipe2`](../core/shared/src/main/scala/fs2/pipe2.scala), along with other useful concurrency functions, like `interrupt` (halts if the left branch produces `false`), `either` (like `merge` but returns an `Either`), `mergeHaltBoth` (halts if either branch halts), and others.

The function `concurrent.join` runs multiple streams concurrently. The signature is:

```Scala
// note Async[F] bound
def join[F[_]:Async,O](maxOpen: Int)(outer: Stream[F,Stream[F,O]]): Stream[F,O]
```

It flattens the nested stream, letting up to `maxOpen` inner streams run at a time. `s merge s2` could be implemented as `concurrent.join(2)(Stream(s,s2))`.

The `Async` bound on `F` is required anywhere concurrency is used in the library. As mentioned earlier, though FS2 provides the [`fs2.Task`][Task] type for convenience, and `Task` has an `Async`, users can bring their own effect types provided they also supply an `Async` instance.

If you examine the implementations of the above functions, you'll see a few primitive functions used. Let's look at those. First, `Stream.awaitAsync` requests the next step of a `Handle` asynchronously. Its signature is:

```Scala
type AsyncStep[F[_],A] = Async.Future[F, Pull[F, Nothing, Step[Chunk[A], Handle[F,A]]]]

def awaitAsync[F[_],A](h: Handle[F,A])(implicit F: Async[F]): Pull[F, Nothing, AsyncStep[F,A]]
```

A `Future[F,A]` represents a running computation that will eventually yield an `A`. A `Future[F,A]` has a method `.force`, of type `Pull[F,Nothing,A]` that can be used to block until the result is available. A `Future[F,A]` may be raced with another `Future` also---see the implementation of [`pipe2.merge`](../core/shared/src/main/scala/fs2/pipe2.scala).

In addition, there are a number of other concurrency primitives---asynchronous queues, signals, and semaphores. See the [`async` package object](../core/shared/src/main/scala/fs2/async/async.scala) for more details. We'll make use of some of these in the next section when discussing how to talk to the external world.

### Exercises

Without looking at the implementations, try implementing `pipe2.interrupt` and `pipe2.mergeHaltBoth`:

```Scala
type Pipe2[F[_],-I,-I2,+O] = (Stream[F,I], Stream[F,I2]) => Stream[F,O]

/** Like `merge`, but halts as soon as _either_ branch halts. */
def mergeHaltBoth[F[_]:Async,O]: Pipe2[F,O,O,O] = (s1, s2) => ???

/**
 * Let through the `s2` branch as long as the `s1` branch is `false`,
 * listening asynchronously for the left branch to become `true`.
 * This halts as soon as either branch halts.
 */
def interrupt[F[_]:Async,I]: Pipe2[F,Boolean,I,I] = (s1, s2) => ???
```

### Talking to the external world

When talking to the external world, there are a few different situations you might encounter:

* [Functions which execute side effects _synchronously_](#synchronous-effects). These are the easiest to deal with.
* [Functions which execute effects _asynchronously_, and invoke a callback _once_](#asynchronous-effects-callbacks-invoked-once) when completed. Example: fetching 4MB from a file on disk might be a function that accepts a callback to be invoked when the bytes are available.
* [Functions which execute effects asynchronously, and invoke a callback _one or more times_](#asynchronous-effects-callbacks-invoked-multiple-times) as results become available. Example: a database API which asynchronously streams results of a query as they become available.

We'll consider each of these in turn.

#### Synchronous effects

These are easy to deal with. Just wrap these effects in a `Stream.eval`:

```scala
def destroyUniverse(): Unit = { println("BOOOOM!!!"); } // stub implementation
// destroyUniverse: ()Unit

val s = Stream.eval_(Task.delay { destroyUniverse() }) ++ Stream("...moving on")
// s: fs2.Stream[fs2.Task,String] = append(attemptEval(Task).flatMap(<function1>).flatMap(<function1>), Segment(Emit(Chunk(()))).flatMap(<function1>))

s.runLog.unsafeRun()
// BOOOOM!!!
// res48: Vector[String] = Vector(...moving on)
```

The way you bring synchronous effects into your effect type may differ. [`Async.delay`](../core/shared/src/main/scala/fs2/util/Async.scala) can be used for this generally, without committing to a particular effect:

```scala
import fs2.util.Async
// import fs2.util.Async

val T = implicitly[Async[Task]]
// T: fs2.util.Async[fs2.Task] = Async[Task]

val s = Stream.eval_(T.delay { destroyUniverse() }) ++ Stream("...moving on")
// s: fs2.Stream[fs2.Task,String] = append(attemptEval(Task).flatMap(<function1>).flatMap(<function1>), Segment(Emit(Chunk(()))).flatMap(<function1>))

s.runLog.unsafeRun()
// BOOOOM!!!
// res49: Vector[String] = Vector(...moving on)
```

When using this approach, be sure the expression you pass to delay doesn't throw exceptions.

#### Asynchronous effects (callbacks invoked once)

Very often, you'll be dealing with an API like this:

```scala
trait Connection {
  def readBytes(onSuccess: Array[Byte] => Unit, onFailure: Throwable => Unit): Unit

  // or perhaps
  def readBytesE(onComplete: Either[Throwable,Array[Byte]] => Unit): Unit =
    readBytes(bs => onComplete(Right(bs)), e => onComplete(Left(e)))

  override def toString = "<connection>"
}
// defined trait Connection
```

That is, we provide a `Connection` with two callbacks (or a single callback that accepts an `Either`), and at some point later, the callback will be invoked _once_. The `Async` trait provides a handy function in these situations:

```Scala
trait Async[F[_]] {
  ...
  /**
   Create an `F[A]` from an asynchronous computation, which takes the form
   of a function with which we can register a callback. This can be used
   to translate from a callback-based API to a straightforward monadic
   version.
   */
  def async[A](register: (Either[Throwable,A] => Unit) => F[Unit]): F[A]
}
```

Here's a complete example:

```scala
val c = new Connection {
  def readBytes(onSuccess: Array[Byte] => Unit, onFailure: Throwable => Unit): Unit = {
    Thread.sleep(200)
    onSuccess(Array(0,1,2))
  }
}
// c: Connection = <connection>

// recall T: Async[Task]
val bytes = T.async[Array[Byte]] { (cb: Either[Throwable,Array[Byte]] => Unit) =>
  T.delay { c.readBytesE(cb) }
}
// bytes: fs2.Task[Array[Byte]] = Task

Stream.eval(bytes).map(_.toList).runLog.unsafeRun()
// res51: Vector[List[Byte]] = Vector(List(0, 1, 2))
```

Be sure to check out the [`fs2.io`](../io) package which has nice FS2 bindings to Java NIO libraries, using exactly this approach.

#### Asynchronous effects (callbacks invoked multiple times)

The nice thing about callback-y APIs that invoke their callbacks once is that throttling/back-pressure can be handled within FS2 itself. If you don't want more values, just don't read them, and they won't be produced! But sometimes you'll be dealing with a callback-y API which invokes callbacks you provide it _more than once_. Perhaps it's a streaming API of some sort and it invokes your callback whenever new data is available. In these cases, you can use an asynchronous queue to broker between the nice stream processing world of FS2 and the external API, and use whatever ad hoc mechanism that API provides for throttling of the producer.

_Note:_ Some of these APIs don't provide any means of throttling the producer, in which case you either have accept possibly unbounded memory usage (if the producer and consumer operate at very different rates), or use blocking concurrency primitives like `fs2.async.boundedQueue` or the the primitives in `java.util.concurrent`.

Let's look at a complete example:

```scala
import fs2.async
// import fs2.async

type Row = List[String]
// defined type alias Row

trait CSVHandle {
  def withRows(cb: Either[Throwable,Row] => Unit): Unit
}
// defined trait CSVHandle

def rows[F[_]](h: CSVHandle)(implicit F: Async[F]): Stream[F,Row] =
  for {
    q <- Stream.eval(async.unboundedQueue[F,Either[Throwable,Row]])
    _ <- Stream.suspend { h.withRows { e => F.unsafeRunAsync(q.enqueue1(e))(_ => ()) }; Stream.emit(()) }
    row <- q.dequeue through pipe.rethrow
  } yield row
// rows: [F[_]](h: CSVHandle)(implicit F: fs2.util.Async[F])fs2.Stream[F,Row]
```

See [`Queue`](../core/shared/src/main/scala/fs2/async/mutable/Queue.scala) for more useful methods. All asynchronous queues in FS2 track their size, which is handy for implementing size-based throttling of the producer.

### Learning more

Want to learn more?

* Worked examples: these present a nontrivial example of use of the library, possibly making use of lots of different library features.
  * [The README example](ReadmeExample.md)
  * More contributions welcome! Open a PR, following the style of one of the examples above. You can either start with a large block of code and break it down line by line, or work up to something more complicated using some smaller bits of code first.
* Detailed coverage of different modules in the library:
  * File I/O
  * TCP networking
  * UDP networking
  * Contributions welcome! If you are familiar with one of the modules of the library and would like to contribute a more detailed guide for it, submit a PR.

Also feel free to come discuss and ask/answer questions in [the gitter channel](https://gitter.im/functional-streams-for-scala/fs2) and/or on StackOverflow using [the tag FS2](http://stackoverflow.com/tags/fs2).

### <a id="a1"></a> Appendix A1: Sane subtyping with better error messages

`Stream[F,O]` and `Pull[F,O,R]` are covariant in `F`, `O`, and `R`. This is important for usability and convenience, but covariance can often paper over what should really be type errors. Luckily, FS2 implements a trick to catch these situations. For instance:

```scala
scala> Stream.emit(1) ++ Stream.emit("hello")
<console>:20: error: Dubious upper bound Any inferred for Int; supply `RealSupertype.allow[Int,Any]` here explicitly if this is not due to a type error
       Stream.emit(1) ++ Stream.emit("hello")
                      ^
```

Informative! If you really want a dubious supertype like `Any`, `AnyRef`, `AnyVal`, `Product`, or `Serializable` to be inferred, just follow the instructions in the error message to supply a `RealSupertype` instance explicitly.

```scala
scala> import fs2.util.{Lub1,RealSupertype}
import fs2.util.{Lub1, RealSupertype}

scala> Stream.emit(1).++(Stream("hi"))(RealSupertype.allow[Int,Any], Lub1.id[Nothing])
res53: fs2.Stream[Nothing,Any] = append(Segment(Emit(Chunk(1))), Segment(Emit(Chunk(()))).flatMap(<function1>))
```

Ugly, as it should be.

### <a id="a2"></a> Appendix A2: How interruption of streams works

In FS2, a stream can terminate in one of three ways:

1. Normal input exhaustion. For instance, the stream `Stream(1,2,3)` terminates after the single chunk (containing the values `1, 2, 3`) is emitted.
2. An uncaught exception. For instance, the stream `Stream(1,2,3) ++ (throw Err)` terminates with `Err` after the single chunk is emitted.
3. Interruption by the stream consumer. Interruption can be _synchronous_, as in `(Stream(1) ++ (throw Err)) take 1`, which will deterministically halt the stream before the `++`, or it can be _asynchronous_, as in `s1 merge s2 take 3`.

Regarding 3:

* A stream will never be interrupted while it is acquiring a resource (via `bracket`) or while it is releasing a resource. The `bracket` function guarantees that if FS2 starts acquiring the resource, the corresponding release action will be run.
* Other than that, Streams can be interrupted in between any two 'steps' of the stream. The steps themselves are atomic from the perspective of FS2. `Stream.eval(eff)` is a single step, `Stream.emit(1)` is a single step, `Stream(1,2,3)` is a single step (emitting a chunk), and all other operations (like `onError`, `++`, and `flatMap`) are multiple steps and can be interrupted. But importantly, user-provided effects that are passed to `eval` are never interrupted once they are started (and FS2 does not have enough knowledge of user-provided effects to know how to interrupt them anyway).
* _Always use `bracket` or a `bracket`-based function like `onFinalize` for supplying resource cleanup logic or any other logic you want to be run regardless of how the stream terminates. Don't use `onComplete`, `onError`, or `++` for this purpose._

Let's look at some examples of how this plays out, starting with the synchronous interruption case:

```scala
scala> case object Err extends Throwable
defined object Err

scala> (Stream(1) ++ (throw Err)).take(1).toList
res54: List[Int] = List(1)

scala> (Stream(1) ++ Stream.fail(Err)).take(1).toList
res55: List[Int] = List(1)
```

The `take 1` uses `Pull` but doesn't examine the entire stream, and neither of these examples will ever throw an error. This makes sense. A bit more subtle is that this code will _also_ never throw an error:

```scala
scala> (Stream(1) onComplete Stream.fail(Err)).take(1).toList
res56: List[Int] = List(1)
```

The reason is simple: the consumer (the `take(1)`) terminates as soon as it has an element. Once it has that element, it is done consuming the stream and doesn't bother running any further steps of it, so the stream never actually completes normally---it has been interrupted before that can occur. We may be able to see in this case that nothing follows the emitted `1`, but FS2 doesn't know this until it actually runs another step of the stream.

If instead we use `onFinalize`, the code is guaranteed to run, regardless of whether `take` interrupts:

```scala
Stream(1).covary[Task].
          onFinalize(Task.delay { println("finalized!") }).
          take(1).
          runLog.unsafeRun()
// finalized!
// res57: Vector[Int] = Vector(1)
```

That covers synchronous interrupts. Let's look at asynchronous interrupts. Ponder what the result of `merged` will be in this example:

```scala
scala> val s1 = (Stream(1) ++ Stream(2)).covary[Task]
s1: fs2.Stream[fs2.Task,Int] = append(Segment(Emit(Chunk(1))), Segment(Emit(Chunk(()))).flatMap(<function1>))

scala> val s2 = (Stream.empty ++ Stream.fail(Err)) onError { e => println(e); Stream.fail(e) }
s2: fs2.Stream[Nothing,Nothing] = append(Segment(Emit(Chunk())), Segment(Emit(Chunk(()))).flatMap(<function1>)).onError(<function1>)

scala> val merged = s1 merge s2 take 1
merged: fs2.Stream[fs2.Task,Int] = evalScope(Scope(Bind(Eval(Snapshot),<function1>))).flatMap(<function1>)
```

The result is highly nondeterministic. Here are a few ways it can play out:

* `s1` may complete before the error in `s2` is encountered, in which case nothing will be printed and no error will occur.
* `s2` may encounter the error before any of `s1` is emitted. When the error is reraised by `s2`, that will terminate the `merge` and asynchronously interrupt `s1`, and the `take` terminates with that same error.
* `s2` may encounter the error before any of `s1` is emitted, but during the period where the value is caught by `onError`, `s1` may emit a value and the `take(1)` may terminate, triggering interruption of both `s1` and `s2`, before the error is reraised but after the exception is printed! In this case, the stream will still terminate without error.

The correctness of your program should not depend on how different streams interleave, and once again, you should not use `onError` or other interruptible functions for resource cleanup. Use `bracket` or `onFinalize` for this purpose.<|MERGE_RESOLUTION|>--- conflicted
+++ resolved
@@ -106,11 +106,7 @@
 // eff: fs2.Stream[fs2.Task,Int] = attemptEval(Task).flatMap(<function1>)
 ```
 
-<<<<<<< HEAD
 [`Task`](../core/shared/src/main/scala/fs2/Task.scala) is an effect type we'll see a lot in these examples. Creating a `Task` has no side effects, and `Stream.eval` doesn't do anything at the time of creation, it's just a description of what needs to happen when the stream is eventually interpreted. Notice the type of `eff` is now `Stream[Task,Int]`.
-=======
-[`Task`](../core/shared/src/main/scala/fs2/task.scala) is an effect type we'll see a lot in these examples. Creating a `Task` has no side effects, and `Stream.eval` doesn't do anything at the time of creation, it's just a description of what needs to happen when the stream is eventually interpreted. Notice the type of `eff` is now `Stream[Task,Int]`.
->>>>>>> c09a1709
 
 The `eval` function works for any effect type, not just `Task`. FS2 does not care what effect type you use for your streams. You may use the included [`Task` type][Task] for effects or bring your own, just by implementing a few interfaces for your effect type ([`Catchable`][Catchable] and optionally [`Effect`][Effect] or [`Async`][Async] if you wish to use various concurrent operations discussed later). Here's the signature of `eval`:
 
@@ -118,11 +114,7 @@
 def eval[F[_],A](f: F[A]): Stream[F,A]
 ```
 
-<<<<<<< HEAD
 [Task]: ../core/shared/src/main/scala/fs2/Task.scala
-=======
-[Task]: ../core/shared/src/main/scala/fs2/task.scala
->>>>>>> c09a1709
 [Catchable]: ../core/shared/src/main/scala/fs2/util/Catchable.scala
 [Effect]: ../core/shared/src/main/scala/fs2/util/Effect.scala
 [Async]: ../core/shared/src/main/scala/fs2/util/Async.scala
@@ -316,11 +308,6 @@
 
 FS2 guarantees _once and only once_ semantics for resource cleanup actions introduced by the `Stream.bracket` function.
 
-<<<<<<< HEAD
-=======
-For the full set of operations primitive operations on `Stream`, see the [`Streams` trait](../core/shared/src/main/scala/fs2/Streams.scala), which the [`Stream` companion object](../core/shared/src/main/scala/fs2/Stream.scala) implements. There are only 11 primitive operations, and we've already seen most of them above! Note that for clarity, the primitives in `Streams` are defined in a `trait` as standalone functions, but for convenience these same functions are exposed with infix syntax on the `Stream` type. So `Stream.onError(s)(h)` may be invoked as `s.onError(h)`, and so on.
-
->>>>>>> c09a1709
 ### Exercises
 
 Implement `repeat`, which repeats a stream indefinitely, `drain`, which strips all output from a stream, `eval_`, which runs an effect and ignores its output, and `attempt`, which catches any errors produced by a stream:
@@ -430,11 +417,7 @@
 
 FS2 takes care to guarantee that any resources allocated by the `Pull` are released when the `close` completes. Note again that _nothing happens_ when we call `.close` on a `Pull`, it is merely establishing a scope in which all resource allocations are tracked so that they may be appropriately freed.
 
-<<<<<<< HEAD
-There are lots of useful transformation functions in [`pipe`](../core/shared/src/scala/main/fs2/pipe.scala) and [`pipe2`](../core/shared/src/main/fs2/pipe2.scala) built using the `Pull` type, for example:
-=======
 There are lots of useful transformation functions in [`pipe`](../core/shared/src/main/scala/fs2/pipe.scala) and [`pipe2`](../core/shared/src/main/scala/fs2/pipe2.scala) built using the `Pull` type, for example:
->>>>>>> c09a1709
 
 ```scala
 import fs2.{pipe, pipe2}
