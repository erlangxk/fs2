--- conflicted
+++ resolved
@@ -292,11 +292,7 @@
 incremented: 1
 decremented: 0
 java.lang.Exception: oh noes!
-<<<<<<< HEAD
-  ... 814 elided
-=======
-  ... 846 elided
->>>>>>> c9aa0dfc
+  ... 834 elided
 ```
 
 The inner stream fails, but notice the `release` action is still run:
@@ -566,13 +562,7 @@
 // res51: Vector[String] = Vector(...moving on)
 ```
 
-<<<<<<< HEAD
-_Note:_ `Stream.eval_(f)` is just `Stream.eval(f).flatMap(_ => Stream.empty)`.
-
 The way you bring synchronous effects into your effect type may differ. [`Async.delay`](../core/src/main/scala/fs2/Async.scala) can be used for this generally, without committing to a particular effect:
-=======
-The way you bring synchronous effects into your effect type may differ. [`Async.suspend`](../core/src/main/scala/fs2/Async.scala) can be used for this generally, without committing to a particular effect:
->>>>>>> c9aa0dfc
 
 ```scala
 import fs2.Async
@@ -589,11 +579,7 @@
 // res52: Vector[String] = Vector(...moving on)
 ```
 
-<<<<<<< HEAD
-When using this approach, be sure that the expression you pass to delay doesn't throw exceptions.
-=======
-When using this approach, be sure the expression you pass to suspend doesn't throw exceptions.
->>>>>>> c9aa0dfc
+When using this approach, be sure the expression you pass to delay doesn't throw exceptions.
 
 #### Asynchronous effects (callbacks invoked once)
 
