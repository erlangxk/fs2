--- conflicted
+++ resolved
@@ -1,24 +1,66 @@
-<<<<<<< HEAD
 // package fs2
 //
 // import fs2.Stream._
 //
 // import compress._
 //
+// import org.scalacheck.Arbitrary.arbitrary
+// import org.scalacheck.Gen
+//
+// import java.io.ByteArrayOutputStream
+// import java.util.zip.{Deflater, DeflaterOutputStream, Inflater, InflaterOutputStream}
+//
 // class CompressSpec extends Fs2Spec {
 //
 //   def getBytes(s: String): Array[Byte] =
 //     s.getBytes
 //
+//   def deflateStream(b: Array[Byte], level: Int, nowrap: Boolean): Array[Byte] = {
+//     val byteArrayStream = new ByteArrayOutputStream()
+//     val deflaterStream = new DeflaterOutputStream(byteArrayStream, new Deflater(level, nowrap))
+//     deflaterStream.write(b)
+//     deflaterStream.close()
+//     byteArrayStream.toByteArray()
+//   }
+//
+//   def inflateStream(b: Array[Byte], nowrap: Boolean): Array[Byte] = {
+//     val byteArrayStream = new ByteArrayOutputStream()
+//     val inflaterStream = new InflaterOutputStream(byteArrayStream, new Inflater(nowrap))
+//     inflaterStream.write(b)
+//     inflaterStream.close()
+//     byteArrayStream.toByteArray()
+//   }
+//
 //   "Compress" - {
 //
-//     "deflate.empty input" in {
-//       assert(Stream.empty[Pure, Byte].through(deflate()).toVector.isEmpty)
-//     }
+//     "deflate input" in forAll(arbitrary[String], Gen.choose(0, 9), arbitrary[Boolean])
+//       { (s: String, level: Int, nowrap: Boolean) =>
+//         val expected = deflateStream(getBytes(s), level, nowrap).toVector
+//         val actual = Stream.chunk(Chunk.bytes(getBytes(s))).throughPure(deflate(
+//           level = level,
+//           nowrap = nowrap
+//         )).toVector
 //
-//     "inflate.empty input" in {
-//       assert(Stream.empty[Pure, Byte].through(inflate()).toVector.isEmpty)
-//     }
+//         actual should equal(expected)
+//       }
+//
+//     "inflate input" in forAll(arbitrary[String], Gen.choose(0, 9), arbitrary[Boolean])
+//       { (s: String, level: Int, nowrap: Boolean) =>
+//         val expectedDeflated = deflateStream(getBytes(s), level, nowrap)
+//         val actualDeflated = Stream.chunk(Chunk.bytes(getBytes(s))).throughPure(deflate(
+//           level = level,
+//           nowrap = nowrap
+//         )).toVector
+//
+//         def expectEqual(expected: Array[Byte], actual: Array[Byte]) = {
+//           val expectedInflated = inflateStream(expected, nowrap).toVector
+//           val actualInflated = Stream.chunk(Chunk.bytes(actual)).throughPure(inflate(nowrap = nowrap)).toVector
+//           actualInflated should equal(expectedInflated)
+//         }
+//
+//         expectEqual(actualDeflated.toArray, expectedDeflated.toArray)
+//         expectEqual(expectedDeflated.toArray, actualDeflated.toArray)
+//       }
 //
 //     "deflate |> inflate ~= id" in forAll { (s: PureStream[Byte]) =>
 //       s.get.toVector shouldBe s.get.through(compress.deflate()).through(compress.inflate()).toVector
@@ -37,86 +79,4 @@
 //     }
 //   }
 // }
-=======
-package fs2
-
-import fs2.Stream._
-
-import compress._
-
-import org.scalacheck.Arbitrary.arbitrary
-import org.scalacheck.Gen
-
-import java.io.ByteArrayOutputStream
-import java.util.zip.{Deflater, DeflaterOutputStream, Inflater, InflaterOutputStream}
-
-class CompressSpec extends Fs2Spec {
-
-  def getBytes(s: String): Array[Byte] =
-    s.getBytes
-
-  def deflateStream(b: Array[Byte], level: Int, nowrap: Boolean): Array[Byte] = {
-    val byteArrayStream = new ByteArrayOutputStream()
-    val deflaterStream = new DeflaterOutputStream(byteArrayStream, new Deflater(level, nowrap))
-    deflaterStream.write(b)
-    deflaterStream.close()
-    byteArrayStream.toByteArray()
-  }
-
-  def inflateStream(b: Array[Byte], nowrap: Boolean): Array[Byte] = {
-    val byteArrayStream = new ByteArrayOutputStream()
-    val inflaterStream = new InflaterOutputStream(byteArrayStream, new Inflater(nowrap))
-    inflaterStream.write(b)
-    inflaterStream.close()
-    byteArrayStream.toByteArray()
-  }
-
-  "Compress" - {
-
-    "deflate input" in forAll(arbitrary[String], Gen.choose(0, 9), arbitrary[Boolean])
-      { (s: String, level: Int, nowrap: Boolean) =>
-        val expected = deflateStream(getBytes(s), level, nowrap).toVector
-        val actual = Stream.chunk(Chunk.bytes(getBytes(s))).throughPure(deflate(
-          level = level,
-          nowrap = nowrap
-        )).toVector
-
-        actual should equal(expected)
-      }
-
-    "inflate input" in forAll(arbitrary[String], Gen.choose(0, 9), arbitrary[Boolean])
-      { (s: String, level: Int, nowrap: Boolean) =>
-        val expectedDeflated = deflateStream(getBytes(s), level, nowrap)
-        val actualDeflated = Stream.chunk(Chunk.bytes(getBytes(s))).throughPure(deflate(
-          level = level,
-          nowrap = nowrap
-        )).toVector
-
-        def expectEqual(expected: Array[Byte], actual: Array[Byte]) = {
-          val expectedInflated = inflateStream(expected, nowrap).toVector
-          val actualInflated = Stream.chunk(Chunk.bytes(actual)).throughPure(inflate(nowrap = nowrap)).toVector
-          actualInflated should equal(expectedInflated)
-        }
-
-        expectEqual(actualDeflated.toArray, expectedDeflated.toArray)
-        expectEqual(expectedDeflated.toArray, actualDeflated.toArray)
-      }
-
-    "deflate |> inflate ~= id" in forAll { (s: PureStream[Byte]) =>
-      s.get.toVector shouldBe s.get.through(compress.deflate()).through(compress.inflate()).toVector
-    }
-
-    "deflate.compresses input" in {
-      val uncompressed = getBytes(
-        """"
-          |"A type system is a tractable syntactic method for proving the absence
-          |of certain program behaviors by classifying phrases according to the
-          |kinds of values they compute."
-          |-- Pierce, Benjamin C. (2002). Types and Programming Languages""")
-      val compressed = Stream.chunk(Chunk.bytes(uncompressed)).throughPure(deflate(9)).toVector
-
-      compressed.length should be < uncompressed.length
-    }
-  }
-}
->>>>>>> fd3f3662
+// >>>>>>> series/1.0